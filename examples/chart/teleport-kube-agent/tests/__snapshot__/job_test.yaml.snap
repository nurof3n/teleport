--- conflicted
+++ resolved
@@ -182,35 +182,4 @@
     nodeSelector:
       gravitational.io/k8s-role: node
     restartPolicy: OnFailure
-<<<<<<< HEAD
-    serviceAccountName: RELEASE-NAME-delete-hook
-should set securityContext in post-delete hook:
-  1: |
-    containers:
-    - args:
-      - kube-state
-      - delete
-      command:
-      - teleport
-      env:
-      - name: KUBE_NAMESPACE
-        valueFrom:
-          fieldRef:
-            fieldPath: metadata.namespace
-      - name: RELEASE_NAME
-        value: RELEASE-NAME
-      image: public.ecr.aws/gravitational/teleport-distroless:16.0.0-dev.isaiah.18
-      imagePullPolicy: IfNotPresent
-      name: post-delete-job
-      securityContext:
-        allowPrivilegeEscalation: false
-        capabilities:
-          drop:
-          - all
-        readOnlyRootFilesystem: true
-        runAsNonRoot: true
-        runAsUser: 9807
-    restartPolicy: OnFailure
-=======
->>>>>>> a2f748cc
     serviceAccountName: RELEASE-NAME-delete-hook