--- conflicted
+++ resolved
@@ -201,14 +201,10 @@
 	p.Trigger = triggerPromote
 	p.Trigger.Repo.Include = []string{"gravitational/teleport"}
 
-<<<<<<< HEAD
 	setupSteps := append(
 		verifyValidPromoteRunSteps(),
 		cloneRepoStep(checkoutPath, commitName),
 	)
-=======
-	setupSteps := verifyValidPromoteRunSteps(checkoutPath, commitName, true)
->>>>>>> 531bc515
 
 	setupStepNames := make([]string, 0, len(setupSteps))
 	for _, setupStep := range setupSteps {
